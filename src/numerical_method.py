from __future__ import annotations
from abc import ABC
from src.model import *
import numpy as np
from src.contract import Contract, EuropeanContract


class NumericalMethod(ABC):
    @abstractmethod
    def __init__(self, contract: Contract, model: MarketModel, params: MCParams | PDEParams | TreeParams) -> None:
        self.contract: Contract = contract
        self.model: MarketModel = model
        self.params: MCParams | PDEParams | TreeParams = params

    @staticmethod
    def get_numerical_methods() -> dict[str, NumericalMethod]:
        return {cls.__name__: cls for cls in NumericalMethod.__subclasses__()}


class MCMethod(NumericalMethod):
    def __init__(self, contract: Contract, model: MarketModel, params: MCParams) -> None:
        if not isinstance(params, MCParams):
            raise TypeError(f'Params must be of type MCParams but received {type(params).__name__}')
        super().__init__(contract, model, params)

    def find_simulation_tenors(self) -> list[float]:
        if self.params.tenor_frequency == 0:
            model_tenors = [.0]
        else:
            final_tenor = max(self.contract.get_timeline())
            dt = 1 / self.params.tenor_frequency
            num_of_tenors = int(final_tenor / dt)
            model_tenors = [i * dt for i in range(num_of_tenors)]
        return sorted(set(model_tenors + self.contract.get_timeline()))

    def generate_std_norm(self, num_of_tenors: int) -> np.ndarray:
        np.random.seed(self.params.seed)
        if self.params.antithetic:
            rnd1 = np.random.standard_normal(size=(int(self.params.num_of_paths / 2), num_of_tenors))
            rnd2 = -rnd1
            rnd = np.concatenate((rnd1, rnd2), axis=0)
            if self.params.num_of_paths % 2 == 1:
                zeros = np.zeros((1, num_of_tenors))
                rnd = np.concatenate((rnd, zeros), axis=0)
        else:
            rnd = np.random.standard_normal(size=(self.params.num_of_paths, num_of_tenors))
        if self.params.standardize:
            mean = np.mean(rnd)
            std = np.std(rnd, ddof=1)
            rnd = (rnd - mean) / std
        return rnd

    def simulate_spot_paths(self) -> np.ndarray:


















        # contract_tenors = self._contract.get_timeline()
        # simulation_tenors = self.find_simulation_tenors()
        # num_of_tenors = len(simulation_tenors)
        # num_of_paths = self._params.num_of_paths
        # rnd_num = self.generate_std_norm(num_of_tenors)
        # spot_paths = np.empty(shape=(num_of_paths, num_of_tenors))
        # spot = self._model.get_spot()
        #
        # for path in range(num_of_paths):
        #     spot_paths[path, 0] = spot
        #     for t_idx in range(1, num_of_tenors):
        #         t_from = simulation_tenors[t_idx - 1]
        #         t_to = simulation_tenors[t_idx]
        #         spot_from = spot_paths[path, t_idx - 1]
        #         z = rnd_num[path, t_idx]
        #         spot_paths[path, t_idx] = self.evolve_simulated_spot(t_from, t_to, spot_from, z)
        # contract_tenor_idx = [idx for idx in range(num_of_tenors) if simulation_tenors[idx] in contract_tenors]
        # return spot_paths[:, contract_tenor_idx]

    @abstractmethod
    def evolve_simulated_spot(self, t_from: float, t_to: float, spot_from: float, z: float) -> float:
        pass


class MCMethodFlatVol(MCMethod):
    def __int__(self, contract: Contract, model: FlatVolModel, params: MCParams):
        super().__init__(contract, model, params)

<<<<<<< HEAD
    def evolve_simulated_spot(self, t_from: float, t_to: float, spot_from: float, z: float) -> float:






        






        # vol = self._model.get_vol(self._contract.get_strike(), self._contract.get_expiry())
        # rate = self._model.get_rate()
        # dt = t_to - t_from
        # return spot_from * np.exp((rate - 0.5 * vol**2) * dt + (vol * z * np.sqrt(dt)))
=======
    def simulate_spot_paths(self) -> np.ndarray:
        contract_tenors = self.contract.get_timeline()
        simulation_tenors = self.find_simulation_tenors()
        num_of_tenors = len(simulation_tenors)
        num_of_paths = self.params.num_of_paths
        rnd_num = self.generate_std_norm(num_of_tenors)
        spot_paths = np.empty(shape=(num_of_paths, num_of_tenors))
        spot = self.model.spot
        vol = self.model.get_vol(self.contract.strike, self.contract.expiry)
        for path in range(num_of_paths):
            spot_paths[path, 0] = spot
            for t_idx in range(1, num_of_tenors):
                t_from = simulation_tenors[t_idx - 1]
                t_to = simulation_tenors[t_idx]
                spot_from = spot_paths[path, t_idx - 1]
                z = rnd_num[path, t_idx]
                spot_paths[path, t_idx] = self.model.evolve_simulated_spot(vol, t_from, t_to, spot_from, z)
        contract_tenor_idx = [idx for idx in range(num_of_tenors) if simulation_tenors[idx] in contract_tenors]
        return spot_paths[:, contract_tenor_idx]
>>>>>>> bfd44227


class BlackScholesPDE(NumericalMethod):
    def __init__(self, contract: EuropeanContract, model: MarketModel, params: PDEParams) -> None:
        if not isinstance(contract, EuropeanContract):
            raise TypeError(f'Contract must be of type EuropeanContract but received {type(contract).__name__}')
        if not isinstance(params, PDEParams):
            raise TypeError(f'Params must be of type PDEParams but received {type(params).__name__}')
        super().__init__(contract, model, params)
        self.contract: EuropeanContract = contract
        self.sigma: float = self.model.get_vol(self.contract.strike, self.contract.expiry)
        self.stock_min: float = self.params.stock_min_mult * self.model.spot
        self.stock_max: float = self.params.stock_max_mult * self.model.spot
        # Number of stock price steps
        self.num_of_und_steps: int = int(np.round((self.stock_max - self.stock_min) / float(self.params.und_step)))
        # Number of time steps
        self.num_of_time_steps: int = int(np.round(self.contract.expiry / float(self.params.time_step)))
        self.grid: np.ndarray = np.zeros((self.num_of_und_steps + 1, self.num_of_time_steps + 1))
        self.stock_disc: np.ndarray = np.linspace(self.stock_min, self.stock_max, self.num_of_und_steps + 1)
        self.time_disc: np.ndarray = np.linspace(0, self.contract.expiry, self.num_of_time_steps + 1)
        self.measure_of_stock: np.ndarray = self.stock_disc / self.params.und_step
        self.setup_boundary_conditions()

    def setup_boundary_conditions(self) -> None:
        df = self.model.calc_df(self.contract.expiry - self.time_disc)
        if self.contract.derivative_type == PutCallFwd.CALL:
            # terminal condition
            self.grid[:, -1] = np.maximum(self.stock_disc - self.contract.strike, 0)
            # right boundary
            self.grid[-1, :] = self.stock_max - self.contract.strike * df
        elif self.contract.derivative_type == PutCallFwd.PUT:
            # terminal condition
            self.grid[:, -1] = np.maximum(self.contract.strike - self.stock_disc, 0)
            # left condition
            self.grid[0, :] = self.contract.strike * df - self.stock_min
        else:
            self.contract.raise_incorrect_derivative_type_error()

    def explicit_method(self) -> None:
        self.setup_boundary_conditions()
        alpha = 0.5 * self.params.time_step * (
                self.sigma ** 2 * self.measure_of_stock ** 2 - self.model.risk_free_rate * self.measure_of_stock)
        beta = 1 - self.params.time_step * (
                self.sigma ** 2 * self.measure_of_stock ** 2 + self.model.risk_free_rate)
        gamma = 0.5 * self.params.time_step * (
                self.sigma ** 2 * self.measure_of_stock ** 2 + self.model.risk_free_rate * self.measure_of_stock)
        for j in range(self.num_of_time_steps-1, -1, -1):  # for t
            for i in range(1, self.num_of_und_steps):  # for S
                self.grid[i, j] = alpha[i] * self.grid[i - 1, j + 1] + beta[i] * self.grid[i, j + 1] + gamma[i] \
                                              * self.grid[i + 1, j + 1]

    def implicit_method(self) -> None:
        self.setup_boundary_conditions()
        alpha = 0.5 * self.params.time_step * (
                self.model.risk_free_rate * self.measure_of_stock - self.sigma ** 2 * self.measure_of_stock ** 2)
        beta = 1 + self.params.time_step * (
                self.sigma ** 2 * self.measure_of_stock ** 2 + self.model.risk_free_rate)
        gamma = - 0.5 * self.params.time_step * (
                self.sigma ** 2 * self.measure_of_stock ** 2 + self.model.risk_free_rate * self.measure_of_stock)
        upper_matrix = np.diag(alpha[2:-1], -1) + np.diag(beta[1:-1]) + np.diag(gamma[1:-2], 1)
        lower_matrix = np.eye(self.num_of_und_steps - 1)

        rhs_vector = np.zeros(self.num_of_und_steps-1)
        for j in range(self.num_of_time_steps-1, -1, -1):  # for t
            rhs_vector[0] = -alpha[1] * self.grid[0, j+1]
            rhs_vector[-1] = -gamma[-2] * self.grid[-1, j+1]
            self.grid[1:-1, j] = np.linalg.solve(
                lower_matrix, np.linalg.solve(upper_matrix, self.grid[1:-1, j + 1] + rhs_vector))

    def crank_nicolson_method(self) -> None:
        self.setup_boundary_conditions()
        alpha = 0.25 * self.params.time_step * (
                -self.model.risk_free_rate * self.measure_of_stock + self.sigma ** 2 * self.measure_of_stock ** 2)
        beta = -0.5 * self.params.time_step * (
                self.sigma ** 2 * self.measure_of_stock ** 2 + self.model.risk_free_rate)
        gamma = 0.25 * self.params.time_step * (
                self.sigma ** 2 * self.measure_of_stock ** 2 + self.model.risk_free_rate * self.measure_of_stock)
        upper_matrix = -np.diag(alpha[2:-1], -1) + np.diag(1-beta[1:-1]) - np.diag(gamma[1:-2], 1)
        lower_matrix = np.eye(self.num_of_und_steps - 1)
        rhs_matrix = np.diag(alpha[2:-1], -1) + np.diag(1+beta[1:-1]) + np.diag(gamma[1:-2], 1)

        rhs_vector = np.zeros(self.num_of_und_steps - 1)
        for j in range(self.num_of_time_steps-1, -1, -1):  # for t
            rhs_vector[0] = alpha[1] * (self.grid[0, j + 1] + self.grid[0, j])
            rhs_vector[-1] = gamma[-2] * (self.grid[-1, j + 1] + self.grid[-1, j])
            self.grid[1:-1, j] = np.linalg.solve(
                lower_matrix, np.linalg.solve(upper_matrix, (rhs_matrix @ self.grid[1:-1, j + 1]) + rhs_vector))


class SimpleBinomialTree(NumericalMethod):
    def __init__(self, contract: Contract, model: MarketModel, params: Params) -> None:
        if not isinstance(params, TreeParams):
            raise TypeError(f'Params must be of type TreeParams but received {type(params).__name__}')
        super().__init__(contract, model, params)
        self.spot_tree_built: bool = False
        self.df_computed: bool = False
        self.prob_computed: bool = False
        self.down_log_step = np.log(self.params.down_step_mult)
        self.up_log_step = np.log(self.params.up_step_mult)
        self.spot_tree: list[list[float]] = list()
        self.df: list[float] = list()
        self.prob: tuple[float, float] = tuple()

    def init_tree(self) -> None:
        self.build_spot_tree()
        self.compute_df()
        self.compute_prob()

    def build_spot_tree(self) -> None:
        if self.spot_tree_built:
            return
        log_spot = np.log(self.model.spot)
        previous_level = [log_spot]
        tree = [previous_level]
        for _ in range(self.params.nr_steps):
            new_level = [s + self.down_log_step for s in previous_level]
            new_level += [previous_level[-1] + self.up_log_step]
            tree += [new_level]
            previous_level = new_level
        self.spot_tree = tree
        self.spot_tree_built = True

    def compute_df(self) -> None:
        if self.df_computed:
            return
        delta_t = self.contract.expiry / self.params.nr_steps
        df_1_step = self.model.calc_df(delta_t)
        self.df = [df_1_step ** k for k in range(self.params.nr_steps + 1)]
        self.df_computed = True

    def compute_prob(self) -> None:
        if self.prob_computed:
            return
        if not self.df_computed:
            self.compute_df()
        p = (1 / self.df[1] - np.exp(self.down_log_step)) / (np.exp(self.up_log_step) - np.exp(self.down_log_step))
        self.prob = (p, 1-p)
        self.prob_computed = True


class BalancedSimpleBinomialTree(SimpleBinomialTree):
    def __init__(self, contract: Contract, model: MarketModel, params: Params):
        if not isinstance(params, TreeParams):
            raise TypeError(f'Params must be of type TreeParams but received {type(params).__name__}')
        up = BalancedSimpleBinomialTree.calc_step_mult(
            model.risk_free_rate,
            model.get_vol(contract.strike, contract.expiry),
            params.nr_steps,
            contract.expiry,
            True)
        down = BalancedSimpleBinomialTree.calc_step_mult(
            model.risk_free_rate,
            model.get_vol(contract.strike, contract.expiry),
            params.nr_steps,
            contract.expiry,
            False)
        super().__init__(contract, model, TreeParams(params.nr_steps, up, down))

    @staticmethod
    def calc_step_mult(rate: float, vol: float, nr_steps: int, exp: float, is_up_direction: bool) -> float:
        direction = 1.0 if is_up_direction else -1.0
        delta_t = exp / nr_steps
        log_mean = rate * delta_t - 0.5 * vol ** 2 * delta_t
        return np.exp(log_mean + direction * vol * np.sqrt(delta_t))


class Params(ABC):
    def to_dict(self) -> dict[str, any]:
        return vars(self)


class MCParams(Params):
    def __init__(self, seed: int = 1, num_of_path: int = 10000, tenor_frequency: int = 12,
                 standardize: bool = True, antithetic: bool = True, control_variate: bool = False) -> None:
        self.seed = seed
        self.num_of_paths = num_of_path
        self.tenor_frequency = tenor_frequency
        self.standardize = standardize
        self.antithetic = antithetic
        self.control_variate = control_variate


class PDEParams(Params):
    def __init__(self, und_step: int = 2, time_step: float = 1/1200, stock_min_mult: float = 0,
                 stock_max_mult: float = 2, method: BSPDEMethod = BSPDEMethod.EXPLICIT) -> None:
        self.und_step = und_step  # dS
        self.time_step = time_step  # dt
        self.stock_min_mult = stock_min_mult
        self.stock_max_mult = stock_max_mult
        self.method = method


class TreeParams(Params):
    def __init__(self, nr_steps: int = 1, up_step_mult: float = np.nan, down_step_mult: float = np.nan) -> None:
        self.nr_steps = nr_steps
        self.up_step_mult = up_step_mult
        self.down_step_mult = down_step_mult<|MERGE_RESOLUTION|>--- conflicted
+++ resolved
@@ -51,73 +51,6 @@
         return rnd
 
     def simulate_spot_paths(self) -> np.ndarray:
-
-
-
-
-
-
-
-
-
-
-
-
-
-
-
-
-
-
-        # contract_tenors = self._contract.get_timeline()
-        # simulation_tenors = self.find_simulation_tenors()
-        # num_of_tenors = len(simulation_tenors)
-        # num_of_paths = self._params.num_of_paths
-        # rnd_num = self.generate_std_norm(num_of_tenors)
-        # spot_paths = np.empty(shape=(num_of_paths, num_of_tenors))
-        # spot = self._model.get_spot()
-        #
-        # for path in range(num_of_paths):
-        #     spot_paths[path, 0] = spot
-        #     for t_idx in range(1, num_of_tenors):
-        #         t_from = simulation_tenors[t_idx - 1]
-        #         t_to = simulation_tenors[t_idx]
-        #         spot_from = spot_paths[path, t_idx - 1]
-        #         z = rnd_num[path, t_idx]
-        #         spot_paths[path, t_idx] = self.evolve_simulated_spot(t_from, t_to, spot_from, z)
-        # contract_tenor_idx = [idx for idx in range(num_of_tenors) if simulation_tenors[idx] in contract_tenors]
-        # return spot_paths[:, contract_tenor_idx]
-
-    @abstractmethod
-    def evolve_simulated_spot(self, t_from: float, t_to: float, spot_from: float, z: float) -> float:
-        pass
-
-
-class MCMethodFlatVol(MCMethod):
-    def __int__(self, contract: Contract, model: FlatVolModel, params: MCParams):
-        super().__init__(contract, model, params)
-
-<<<<<<< HEAD
-    def evolve_simulated_spot(self, t_from: float, t_to: float, spot_from: float, z: float) -> float:
-
-
-
-
-
-
-        
-
-
-
-
-
-
-        # vol = self._model.get_vol(self._contract.get_strike(), self._contract.get_expiry())
-        # rate = self._model.get_rate()
-        # dt = t_to - t_from
-        # return spot_from * np.exp((rate - 0.5 * vol**2) * dt + (vol * z * np.sqrt(dt)))
-=======
-    def simulate_spot_paths(self) -> np.ndarray:
         contract_tenors = self.contract.get_timeline()
         simulation_tenors = self.find_simulation_tenors()
         num_of_tenors = len(simulation_tenors)
@@ -125,7 +58,7 @@
         rnd_num = self.generate_std_norm(num_of_tenors)
         spot_paths = np.empty(shape=(num_of_paths, num_of_tenors))
         spot = self.model.spot
-        vol = self.model.get_vol(self.contract.strike, self.contract.expiry)
+
         for path in range(num_of_paths):
             spot_paths[path, 0] = spot
             for t_idx in range(1, num_of_tenors):
@@ -133,10 +66,24 @@
                 t_to = simulation_tenors[t_idx]
                 spot_from = spot_paths[path, t_idx - 1]
                 z = rnd_num[path, t_idx]
-                spot_paths[path, t_idx] = self.model.evolve_simulated_spot(vol, t_from, t_to, spot_from, z)
+                spot_paths[path, t_idx] = self.evolve_simulated_spot(t_from, t_to, spot_from, z)
         contract_tenor_idx = [idx for idx in range(num_of_tenors) if simulation_tenors[idx] in contract_tenors]
         return spot_paths[:, contract_tenor_idx]
->>>>>>> bfd44227
+
+    @abstractmethod
+    def evolve_simulated_spot(self, t_from: float, t_to: float, spot_from: float, z: float) -> float:
+        pass
+
+
+class MCMethodFlatVol(MCMethod):
+    def __int__(self, contract: Contract, model: FlatVolModel, params: MCParams):
+        super().__init__(contract, model, params)
+
+    def evolve_simulated_spot(self, t_from: float, t_to: float, spot_from: float, z: float) -> float:
+        vol = self.model.get_vol(self.contract.get_strike(), self.contract.get_expiry())
+        rate = self.model.risk_free_rate
+        dt = t_to - t_from
+        return spot_from * np.exp((rate - 0.5 * vol**2) * dt + (vol * z * np.sqrt(dt)))
 
 
 class BlackScholesPDE(NumericalMethod):
