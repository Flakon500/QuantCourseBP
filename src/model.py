from __future__ import annotations
from src.market_data import MarketData
from src.enums import *
from src.market_data import VolGrid
import numpy as np
from abc import ABC, abstractmethod
from src.enums import *

class MarketModel(ABC):
    def __init__(self, und: Stock):
        self._und = und
        self._interest_rate = MarketData.get_risk_free_rate()
        self._initial_spot = MarketData.get_initial_spot()[self._und]
        self._volgrid = MarketData.get_vol_grid()[self._und]

    def get_rate(self) -> float:
        return self._interest_rate

    def bump_rate(self, bump_size: float) -> None:
        self._interest_rate += bump_size

    def get_initial_spot(self) -> float:
        return self._initial_spot

    def bump_initial_spot(self, bump_size: float) -> None:
        self._initial_spot += bump_size

    def get_volgrid(self) -> VolGrid:
        return self._volgrid

<<<<<<< HEAD
    def bump_volgrid(self, bump_size: float) -> None:
        values = self._volgrid.get_values()
        values += bump_size
        self._volgrid = VolGrid(self._volgrid.get_und(), self._volgrid.get_points(), values)

    def get_df(self, tenor: float) -> float:
        return np.exp(-1.0 * self._interest_rate * tenor)
=======
    def get_df(self, t: float) -> float:
        return np.exp(-self._interest_rate * t)
>>>>>>> d9055ac7

    @abstractmethod
    def get_simulated_spot(self, t: float, Z: float) -> float:
        pass

    @staticmethod
    def get_models() -> dict[str, MarketModel]:
        return {cls.__name__: cls for cls in MarketModel.__subclasses__()}


class BSVolModel(MarketModel):
    def __init__(self, und: Stock):
        super().__init__(und)

<<<<<<< HEAD
    def get_vol(self, tenor: float, moneyness: float) -> float:
        # Black-Scholes model always returns the same volatility for a given underlying
        return self.get_volgrid().get_vol(1.0, 1.0)

    def get_simulated_spot(self, t: float, Z: float) -> float:
        return np.exp((self._interest_rate * t - 0.5 * self.get_vol() ** 2 * t) + (self.get_vol() * Z * np.sqrt(t)))
=======
    def get_vol(self) -> float:
        return self.get_volgrid().get_vol(1.0, 1.0)

    def get_simulated_spot(self, t: float, Z: float) -> float:
        return np.exp(
            (self._interest_rate * t - 0.5 * self.get_vol() ** 2 * t) + (self.get_vol() * Z * np.sqrt(t)))
>>>>>>> d9055ac7


class FlatVolModel(MarketModel):
    def __init__(self, und: Stock):
        super().__init__(und)

<<<<<<< HEAD
    def get_vol(self, tenor: float, moneyness: float) -> float:
        return self.get_volgrid().get_vol(tenor, moneyness)

    def get_simulated_spot(self, t: float, strike: float, Z: float) -> float:
        vol = self.get_vol(t, strike)
        return np.exp((self._interest_rate * t - 0.5 * vol ** 2 * t) + (vol * Z * np.sqrt(t)))
=======
    def get_vol(self, t: float, strike: float) -> float:
        return self.get_volgrid().get_vol(t, strike)

    def get_simulated_spot(self, t: float, strike: float, Z: float) -> float:
        vol = self.get_vol(t, strike)
        return np.exp(
            (self._interest_rate * t - 0.5 * vol ** 2 * t) + (vol * Z * np.sqrt(t)))
>>>>>>> d9055ac7

<|MERGE_RESOLUTION|>--- conflicted
+++ resolved
@@ -28,7 +28,6 @@
     def get_volgrid(self) -> VolGrid:
         return self._volgrid
 
-<<<<<<< HEAD
     def bump_volgrid(self, bump_size: float) -> None:
         values = self._volgrid.get_values()
         values += bump_size
@@ -36,10 +35,6 @@
 
     def get_df(self, tenor: float) -> float:
         return np.exp(-1.0 * self._interest_rate * tenor)
-=======
-    def get_df(self, t: float) -> float:
-        return np.exp(-self._interest_rate * t)
->>>>>>> d9055ac7
 
     @abstractmethod
     def get_simulated_spot(self, t: float, Z: float) -> float:
@@ -54,41 +49,22 @@
     def __init__(self, und: Stock):
         super().__init__(und)
 
-<<<<<<< HEAD
     def get_vol(self, tenor: float, moneyness: float) -> float:
         # Black-Scholes model always returns the same volatility for a given underlying
         return self.get_volgrid().get_vol(1.0, 1.0)
 
     def get_simulated_spot(self, t: float, Z: float) -> float:
         return np.exp((self._interest_rate * t - 0.5 * self.get_vol() ** 2 * t) + (self.get_vol() * Z * np.sqrt(t)))
-=======
-    def get_vol(self) -> float:
-        return self.get_volgrid().get_vol(1.0, 1.0)
-
-    def get_simulated_spot(self, t: float, Z: float) -> float:
-        return np.exp(
-            (self._interest_rate * t - 0.5 * self.get_vol() ** 2 * t) + (self.get_vol() * Z * np.sqrt(t)))
->>>>>>> d9055ac7
 
 
 class FlatVolModel(MarketModel):
     def __init__(self, und: Stock):
         super().__init__(und)
 
-<<<<<<< HEAD
     def get_vol(self, tenor: float, moneyness: float) -> float:
         return self.get_volgrid().get_vol(tenor, moneyness)
 
     def get_simulated_spot(self, t: float, strike: float, Z: float) -> float:
         vol = self.get_vol(t, strike)
         return np.exp((self._interest_rate * t - 0.5 * vol ** 2 * t) + (vol * Z * np.sqrt(t)))
-=======
-    def get_vol(self, t: float, strike: float) -> float:
-        return self.get_volgrid().get_vol(t, strike)
 
-    def get_simulated_spot(self, t: float, strike: float, Z: float) -> float:
-        vol = self.get_vol(t, strike)
-        return np.exp(
-            (self._interest_rate * t - 0.5 * vol ** 2 * t) + (vol * Z * np.sqrt(t)))
->>>>>>> d9055ac7
-
