from __future__ import annotations
from abc import ABC, abstractmethod
import copy
import math
import numpy as np
from scipy.stats import norm
from src.enums import *
from src.contract import *
from src.model import *
from src.numerical_method import *


class Pricer(ABC):
    # Only for theta calculation via bump and revaluation
    valuation_time: float = 0.0
    relative_bump_size: float = 0.01

    def __init__(self, contract: Contract, model: MarketModel, params: Params) -> None:
        self.contract: Contract = contract
        self.model: MarketModel = model
        self.params: Params | MCParams | PDEParams | TreeParams = params

    @staticmethod
    def get_pricers() -> dict[str, Pricer]:
        return {cls.__name__: cls for cls in Pricer.__subclasses__()}

    @abstractmethod
    def calc_fair_value(self) -> float:
        pass

    def calc_delta(self, method: GreekMethod) -> float:
        if method != GreekMethod.BUMP:
            self.raise_unsupported_greek_method_error(method, (GreekMethod.BUMP,))
        bump_size = self.relative_bump_size * self.model.spot
        bumped_fair_values = list()
        for b in (bump_size, -bump_size):
            model = copy.deepcopy(self.model)
            model.bump_spot(b)
            bumped_pricer = globals()[type(self).__name__](self.contract, model, self.params)
            bumped_fair_values.append(bumped_pricer.calc_fair_value())
            del bumped_pricer
            del model
        return (bumped_fair_values[0] - bumped_fair_values[1]) / (2 * bump_size)

    def calc_gamma(self, method: GreekMethod) -> float:
        if method != GreekMethod.BUMP:
            self.raise_unsupported_greek_method_error(method, (GreekMethod.BUMP,))
        bump_size = self.relative_bump_size * self.model.spot
        bumped_fair_values = list()
        for b in (bump_size, -bump_size):
            model = copy.deepcopy(self.model)
            model.bump_spot(b)
            bumped_pricer = globals()[type(self).__name__](self.contract, model, self.params)
            bumped_fair_values.append(bumped_pricer.calc_fair_value())
            del bumped_pricer
            del model
        return (bumped_fair_values[0] - 2 * self.calc_fair_value() + bumped_fair_values[1]) / (bump_size ** 2)

    def calc_vega(self, method: GreekMethod) -> float:
        if method != GreekMethod.BUMP:
            self.raise_unsupported_greek_method_error(method, (GreekMethod.BUMP,))
        strike = self.contract.strike
        expiry = self.contract.expiry
        vol = self.model.get_vol(strike, expiry)
        bump_size = self.relative_bump_size * vol
        bumped_fair_values = list()
        for b in (bump_size, -bump_size):
            model = copy.deepcopy(self.model)
            model.bump_volgrid(b)
            bumped_pricer = globals()[type(self).__name__](self.contract, model, self.params)
            bumped_fair_values.append(bumped_pricer.calc_fair_value())
            del bumped_pricer
            del model
        return (bumped_fair_values[0] - bumped_fair_values[1]) / (2 * bump_size)

    def calc_theta(self, method: GreekMethod) -> float:
        if method != GreekMethod.BUMP:
            self.raise_unsupported_greek_method_error(method, (GreekMethod.BUMP,))
        bump_size = 1.0 / 365.0
        bumped_pricer = copy.deepcopy(self)
        bumped_pricer.valuation_time += bump_size
        bumped_fair_value = bumped_pricer.calc_fair_value()
        del bumped_pricer
        return (bumped_fair_value - self.calc_fair_value()) / bump_size

    def calc_rho(self, method: GreekMethod) -> float:
        if method != GreekMethod.BUMP:
            self.raise_unsupported_greek_method_error(method, (GreekMethod.BUMP,))
        bump_size = self.relative_bump_size * self.model.risk_free_rate
        bumped_fair_values = list()
        for b in (bump_size, -bump_size):
            model = copy.deepcopy(self.model)
            model.bump_rate(b)
            bumped_pricer = globals()[type(self).__name__](self.contract, model, self.params)
            bumped_fair_values.append(bumped_pricer.calc_fair_value())
            del bumped_pricer
            del model
        return (bumped_fair_values[0] - bumped_fair_values[1]) / (2 * bump_size)

    def raise_unsupported_greek_method_error(
            self,
            method: str,
            supported: tuple[GreekMethod, ...] = (_.value for _ in GreekMethod)) -> None:
        raise ValueError(f'Unsupported GreekMethod {method} for Pricer {type(self).__name__}. '
                         f'Supported methods are: {", ".join(supported)}')

    def raise_pricer_not_implemented_error(self) -> None:
        raise RuntimeError(f'The pricing of this type of contract has not been implemented yet.')


class ForwardAnalyticPricer(Pricer):
    supported_deriv_type: tuple[PutCallFwd, ...] = (PutCallFwd.FWD,)

    def __init__(self, contract: ForwardContract, model: MarketModel, params: Params) -> None:
        if not isinstance(contract, ForwardContract):
            raise TypeError(f'Contract must be of type ForwardContract but received {type(contract).__name__}')
        super().__init__(contract, model, params)

    def calc_fair_value(self) -> float:
        direction = self.contract.direction
        spot = self.model.spot
        strike = self.contract.strike
        time_to_expiry = self.contract.expiry - self.valuation_time
        df = self.model.calc_df(time_to_expiry)
        if self.contract.derivative_type == PutCallFwd.FWD:
            return direction * (spot - strike * df)
        else:
            self.contract.raise_incorrect_derivative_type_error(self.supported_deriv_type)

    def calc_delta(self, method: GreekMethod) -> float:
        if method == GreekMethod.ANALYTIC:
            return self.contract.direction * 1.0
        elif method == GreekMethod.BUMP:
            return super().calc_delta(method)
        else:
            self.raise_unsupported_greek_method_error(method)

    def calc_gamma(self, method: GreekMethod) -> float:
        if method == GreekMethod.ANALYTIC:
            return 0.0
        elif method == GreekMethod.BUMP:
            return super().calc_gamma(method)
        else:
            self.raise_unsupported_greek_method_error(method)

    def calc_vega(self, method: GreekMethod) -> float:
        if method == GreekMethod.ANALYTIC:
            return 0.0
        elif method == GreekMethod.BUMP:
            return super().calc_vega(method)
        else:
            self.raise_unsupported_greek_method_error(method)

    def calc_theta(self, method: GreekMethod) -> float:
        if method == GreekMethod.ANALYTIC:
            greek = 0.0
            strike = self.contract.strike
            time_to_expiry = self.contract.expiry - self.valuation_time
            rate = self.model.risk_free_rate
            df = self.model.calc_df(time_to_expiry)
            if self.contract.derivative_type == PutCallFwd.FWD:
                greek = -1.0 * strike * df * rate
            else:
                self.contract.raise_incorrect_derivative_type_error(self.supported_deriv_type)
            return self.contract.direction * greek
        elif method == GreekMethod.BUMP:
            return super().calc_theta(method)
        else:
            self.raise_unsupported_greek_method_error(method)

    def calc_rho(self, method: GreekMethod) -> float:
        if method == GreekMethod.ANALYTIC:
            greek = 0.0
            strike = self.contract.strike
            time_to_expiry = self.contract.expiry - self.valuation_time
            df = self.model.calc_df(time_to_expiry)
            if self.contract.derivative_type == PutCallFwd.FWD:
                greek = strike * df * time_to_expiry
            else:
                self.contract.raise_incorrect_derivative_type_error(self.supported_deriv_type)
            return self.contract.direction * greek
        elif method == GreekMethod.BUMP:
            return super().calc_rho(method)
        else:
            self.raise_unsupported_greek_method_error(method)


class EuropeanAnalyticPricer(Pricer):
    @staticmethod
<<<<<<< HEAD
    def d1(spot: float, vol: float, rate: float, time_to_expiry: float) -> float:
        return 1 / (vol * np.sqrt(time_to_expiry)) * (np.log(spot) + (rate + vol**2 / 2) * time_to_expiry)

    @staticmethod
    def d2(spot: float, vol: float, rate: float, time_to_expiry: float) -> float:
        d1 = EuropeanAnalyticPricer.d1(spot, vol, rate, time_to_expiry)
=======
    def calc_d1(spot_over_strike: float, vol: float, rate: float, time_to_expiry: float) -> float:
        return 1 / (vol * np.sqrt(time_to_expiry)) * (np.log(spot_over_strike) + (rate + vol**2 / 2) * time_to_expiry)

    @staticmethod
    def calc_d2(spot_over_strike: float, vol: float, rate: float, time_to_expiry: float) -> float:
        d1 = EuropeanAnalyticPricer.calc_d1(spot_over_strike, vol, rate, time_to_expiry)
>>>>>>> 54ad1e42
        return d1 - vol * np.sqrt(time_to_expiry)

    def __init__(self, contract: EuropeanContract, model: MarketModel, params: Params) -> None:
        if not isinstance(contract, EuropeanContract):
            raise TypeError(f'Contract must be of type EuropeanContract but received {type(contract).__name__}')
        super().__init__(contract, model, params)

    def calc_fair_value(self) -> float:
        direction = self.contract.direction
        strike = self.contract.strike
        expiry = self.contract.expiry
        time_to_expiry = expiry - self.valuation_time
        spot = self.model.spot
        vol = self.model.get_vol(strike, expiry)
        rate = self.model.risk_free_rate
        df = self.model.calc_df(time_to_expiry)
        d1 = EuropeanAnalyticPricer.calc_d1(spot / strike, vol, rate, time_to_expiry)
        d2 = EuropeanAnalyticPricer.calc_d2(spot / strike, vol, rate, time_to_expiry)
        if self.contract.derivative_type == PutCallFwd.CALL:
            return direction * (spot * norm.cdf(d1) - strike * df * norm.cdf(d2))
        elif self.contract.derivative_type == PutCallFwd.PUT:
            return direction * (strike * df * norm.cdf(-d2) - spot * norm.cdf(-d1))
        else:
            self.contract.raise_incorrect_derivative_type_error()

    def calc_delta(self, method: GreekMethod) -> float:
        if method == GreekMethod.ANALYTIC:
            greek = 0.0
            spot = self.model.spot
            strike = self.contract.strike
            expiry = self.contract.expiry
            time_to_expiry = expiry - self.valuation_time
            vol = self.model.get_vol(strike, expiry)
            rate = self.model.risk_free_rate
            d1 = EuropeanAnalyticPricer.calc_d1(spot / strike, vol, rate, time_to_expiry)
            if self.contract.derivative_type == PutCallFwd.CALL:
                greek = norm.cdf(d1)
            elif self.contract.derivative_type == PutCallFwd.PUT:
                greek = -norm.cdf(-d1)
            else:
                self.contract.raise_incorrect_derivative_type_error()
            return self.contract.direction * greek
        elif method == GreekMethod.BUMP:
            return super().calc_delta(method)
        else:
            self.raise_unsupported_greek_method_error(method)

    def calc_gamma(self, method: GreekMethod) -> float:
        if method == GreekMethod.ANALYTIC:
            greek = 0.0
            spot = self.model.spot
            strike = self.contract.strike
            expiry = self.contract.expiry
            time_to_expiry = expiry - self.valuation_time
            vol = self.model.get_vol(strike, expiry)
            rate = self.model.risk_free_rate
            d1 = EuropeanAnalyticPricer.calc_d1(spot / strike, vol, rate, time_to_expiry)
            if self.contract.derivative_type in (PutCallFwd.CALL, PutCallFwd.PUT):
                greek = norm.pdf(d1) / (spot * vol * np.sqrt(time_to_expiry))
            else:
                self.contract.raise_incorrect_derivative_type_error()
            return self.contract.direction * greek
        elif method == GreekMethod.BUMP:
            return super().calc_gamma(method)
        else:
            self.raise_unsupported_greek_method_error(method)

    def calc_vega(self, method: GreekMethod) -> float:
        if method == GreekMethod.ANALYTIC:
            greek = 0.0
            spot = self.model.spot
            strike = self.contract.strike
            expiry = self.contract.expiry
            time_to_expiry = expiry - self.valuation_time
            vol = self.model.get_vol(strike, expiry)
            rate = self.model.risk_free_rate
            df = self.model.calc_df(time_to_expiry)
            d2 = EuropeanAnalyticPricer.calc_d2(spot / strike, vol, rate, time_to_expiry)
            if self.contract.derivative_type in (PutCallFwd.CALL, PutCallFwd.PUT):
                greek = strike * df * norm.pdf(d2) * np.sqrt(time_to_expiry)
            else:
                self.contract.raise_incorrect_derivative_type_error()
            return self.contract.direction * greek
        elif method == GreekMethod.BUMP:
            return super().calc_vega(method)
        else:
            self.raise_unsupported_greek_method_error(method)

    def calc_theta(self, method: GreekMethod) -> float:
        if method == GreekMethod.ANALYTIC:
            greek = 0.0
            strike = self.contract.strike
            spot = self.model.spot
            expiry = self.contract.expiry
            time_to_expiry = expiry - self.valuation_time
            vol = self.model.get_vol(strike, expiry)
            rate = self.model.risk_free_rate
            df = self.model.calc_df(time_to_expiry)
            d1 = EuropeanAnalyticPricer.calc_d1(spot / strike, vol, rate, time_to_expiry)
            d2 = EuropeanAnalyticPricer.calc_d2(spot / strike, vol, rate, time_to_expiry)
            if self.contract.derivative_type == PutCallFwd.CALL:
                greek = -1.0 * ((spot * norm.pdf(d1) * vol) / (2 * np.sqrt(time_to_expiry))
                                + rate * strike * df * norm.cdf(d2))
            elif self.contract.derivative_type == PutCallFwd.PUT:
                greek = -1.0 * ((spot * norm.pdf(d1) * vol) / (2 * np.sqrt(time_to_expiry))
                                - rate * strike * df * norm.cdf(-d2))
            else:
                self.contract.raise_incorrect_derivative_type_error()
            return self.contract.direction * greek
        elif method == GreekMethod.BUMP:
            return super().calc_theta(method)
        else:
            self.raise_unsupported_greek_method_error(method)

    def calc_rho(self, method: GreekMethod) -> float:
        if method == GreekMethod.ANALYTIC:
            greek = 0.0
            strike = self.contract.strike
            expiry = self.contract.expiry
            time_to_expiry = expiry - self.valuation_time
            spot = self.model.spot
            vol = self.model.get_vol(strike, expiry)
            rate = self.model.risk_free_rate
            df = self.model.calc_df(time_to_expiry)
            d2 = EuropeanAnalyticPricer.calc_d2(spot / strike, vol, rate, time_to_expiry)
            if self.contract.derivative_type == PutCallFwd.CALL:
                greek = strike * time_to_expiry * df * norm.cdf(d2)
            elif self.contract.derivative_type == PutCallFwd.PUT:
                greek = -strike * time_to_expiry * df * norm.cdf(-d2)
            else:
                self.contract.raise_incorrect_derivative_type_error()
            return self.contract.direction * greek
        elif method == GreekMethod.BUMP:
            return super().calc_rho(method)
        else:
            self.raise_unsupported_greek_method_error(method)


class GenericTreePricer(Pricer):
    def __init__(self, contract: EuropeanContract, model: MarketModel, params: TreeParams):
        if not isinstance(contract, EuropeanContract):
            raise TypeError(f'Contract must be of type EuropeanContract but received {type(contract).__name__}')
        if not isinstance(params, TreeParams):
            raise TypeError(f'Params must be of type TreeParams but received {type(params).__name__}')
        super().__init__(contract, model, params)
        if np.isnan(self.params.up_step_mult) or np.isnan(self.params.down_step_mult):
            tree_method = BalancedSimpleBinomialTree(self.contract, self.model, self.params)
        else:
            tree_method = SimpleBinomialTree(self.contract, self.model, self.params)
        self.tree_method: SimpleBinomialTree = tree_method

    def calc_fair_value(self) -> float:
        self.tree_method.init_tree()
        spot_tree = self.tree_method.spot_tree
        price_tree = [[np.nan for _ in level] for level in spot_tree]
        for i in range(len(spot_tree[-1])):
            log_spot = spot_tree[-1][i]
            spot = {self.contract.get_timeline()[0]: np.exp(log_spot)}
            discounted_price = self.tree_method.df[-1] * self.contract.payoff(spot)
            price_tree[-1][i] = discounted_price
        for step in range(self.params.nr_steps - 1, -1, -1):
            for i in range(len(spot_tree[step])):
                # discounted price is martingale
                discounted_price = self.tree_method.prob[0] * price_tree[step + 1][i] + \
                                   self.tree_method.prob[1] * price_tree[step + 1][i + 1]
                price_tree[step][i] = discounted_price
        return price_tree[0][0]


class EuropeanPDEPricer(Pricer):
    def __init__(self, contract: EuropeanContract, model: MarketModel, params: PDEParams):
        if not isinstance(contract, EuropeanContract):
            raise TypeError(f'Contract must be of type EuropeanContract but received {type(contract).__name__}')
        if not isinstance(params, PDEParams):
            raise TypeError(f'Params must be of type PDEParams but received {type(params).__name__}')
        super().__init__(contract, model, params)
        self.contract: EuropeanContract = contract
        self.bs_pde: BlackScholesPDE = BlackScholesPDE(self.contract, self.model, self.params)

    def calc_fair_value(self) -> float:
        if self.params.method == BSPDEMethod.EXPLICIT:
            self.bs_pde.explicit_method()
        elif self.params.method == BSPDEMethod.IMPLICIT:
            self.bs_pde.implicit_method()
        elif self.params.method == BSPDEMethod.CRANK_NICOLSON:
            self.bs_pde.crank_nicolson_method()
        else:
            raise ValueError("Invalid method. Use 'explicit', 'implicit', or 'crank_nicolson'.")

        # linear interpolation
        down = int(np.floor((self.model.spot - self.bs_pde.stock_min) / self.params.und_step))
        up = int(np.ceil((self.model.spot - self.bs_pde.stock_min) / self.params.und_step))
        if down == up:
            return self.bs_pde.grid[down, 0]
        else:
            return self.bs_pde.grid[down, 0] + (self.bs_pde.grid[up, 0] - self.bs_pde.grid[down, 0]) * \
                   (self.model.spot - self.bs_pde.stock_min - down * self.params.und_step) / self.params.und_step


class GenericMCPricer(Pricer):
    def __init__(self, contract: Contract, model: MarketModel, params: MCParams):
        super().__init__(contract, model, params)
        if isinstance(model, (FlatVolModel, BSVolModel)):
            self._mc_method = MCMethodFlatVol(self.contract, self.model, self.params)
        else:
            raise TypeError(f'MC is not supported for model type {type(model).__name__}')

    def calc_fair_value_with_ci(self) -> tuple[float, tuple[float, ...]]:
        contract = self.contract
        contractual_timeline = contract.get_timeline()
        spot_paths = self._mc_method.simulate_spot_paths()
        num_of_paths = self.params.num_of_paths
        path_payoff = np.empty(num_of_paths)
        for path in range(num_of_paths):
            fixing_schedule = dict(zip([0] + contractual_timeline,
                                        np.concatenate((np.array([self._model.get_spot()]), spot_paths[path, :])) ))
            path_payoff[path] = contract.payoff(fixing_schedule)
        maturity = contract.expiry
        if self.params.control_variate:
            # adjust path_payoff inplace
            self.apply_control_var_adj(path_payoff, spot_paths)
        fv = mean(path_payoff) * self.model.calc_df(maturity)
        fv_conf_interval = tuple([(mean(path_payoff) + 1.96 * mult * np.std(path_payoff, ddof=1) /
                                   np.sqrt(self.params.num_of_paths)) * self.model.calc_df(maturity)
                                  for mult in [-1, 1]])
        return fv, fv_conf_interval

    def calc_fair_value(self) -> float:
        return self.calc_fair_value_with_ci()[0]

    def apply_control_var_adj(self, path_payoff, spot_paths) -> None:
        pricer_cv = self.get_controlvar_helper_pricer(self.contract)
        contract_cv = pricer_cv.contract
        num_of_path = len(path_payoff)
        path_payoff_cv = np.empty(num_of_path)
        for path in range(num_of_path):
            # TODO: pick simulated spots only for the dates which are relevant for the control var contract's payoff
            fixing_schedule = dict(zip(contract_cv.get_timeline(), spot_paths[path, :]))
            path_payoff_cv[path] = contract_cv.payoff(fixing_schedule)
        cov = np.cov(path_payoff, path_payoff_cv)
        b = cov[0][1]/cov[1][1]
        contract_cv_mean = pricer_cv.calc_fair_value() / self.model.calc_df(contract_cv.expiry)
        for i in range(num_of_path):
            path_payoff[i] = path_payoff[i] - b * (path_payoff_cv[i] - contract_cv_mean)

    def get_controlvar_helper_pricer(self, contract: Contract) -> Pricer:
        if isinstance(contract, EuropeanContract):
            und = contract.underlying
            exp = contract.expiry
            contract_cv = ForwardContract(und, LongShort.LONG, 1., exp)
            return ForwardAnalyticPricer(contract_cv, self.model, Params())
        else:
            raise TypeError(f'Control variate is not supported for contract type{type(contract).__name__}')


<<<<<<< HEAD
class AsianMomentmatchingPricer(Pricer):
=======
class AsianMomentMatchingPricer(Pricer):
>>>>>>> 54ad1e42
    def __init__(self, contract: AsianContract, model: MarketModel, params: Params):
        if not isinstance(contract, AsianContract):
            raise TypeError(f'Contract must be of type AsianContract but received {type(contract).__name__}')
        super().__init__(contract, model, params)

    def calc_fair_value(self) -> float:
        direction = self.contract.direction
        strike = self.contract.strike
        expiry = self.contract.expiry
        timeline = self.contract.get_timeline()
        time_to_expiry = expiry - self.valuation_time
        spot = self.model.spot
        vol = self.model.get_vol(strike, expiry)
        rate = self.model.risk_free_rate
        df = self.model.calc_df(time_to_expiry)

        n = len(timeline)
        moment_first = spot / n * sum([np.exp(rate*t_i) for t_i in timeline])
        moment_second = spot**2/n**2 * sum(
            [np.exp(rate*(t_i+t_j) + vol**2*min(t_i, t_j)) for t_i in timeline for t_j in timeline])
        param1 = 2*np.log(moment_first/spot) - np.log(moment_second/spot**2)/2
        param2 = math.sqrt(np.log(moment_second/spot**2) - 2*np.log(moment_first/spot))
        d1 = (np.log(spot/strike) + param1 + param2**2) / param2
        d2 = d1 - param2
        if self.contract.derivative_type == PutCallFwd.CALL:
            return direction * df * (spot * np.exp(param1 + (param2**2)/2) * norm.cdf(d1) - strike * norm.cdf(d2))
        elif self.contract.derivative_type == PutCallFwd.PUT:
            return direction * df * (strike * norm.cdf(-d2) - (spot * np.exp(param1 + (param2**2)/2)) * norm.cdf(-d1))
        else:
            self.contract.raise_incorrect_derivative_type_error()


class BarrierAnalyticPricer(Pricer):
    def __init__(self, contract: EuropeanBarrierContract, model: MarketModel, params: Params):
        if not isinstance(contract, EuropeanBarrierContract):
            raise TypeError(f'Contract must be of type EuropeanBarrierContract but received {type(contract).__name__}')
        super().__init__(contract, model, params)
        self._contract: EuropeanBarrierContract = contract

    @staticmethod
    def bs_call(spot: float, strike: float, vol: float, rate: float, time_to_expiry: float, df: float) -> float:
        d1 = EuropeanAnalyticPricer.d1(spot / strike, vol, rate, time_to_expiry)
        d2 = EuropeanAnalyticPricer.d2(spot / strike, vol, rate, time_to_expiry)
        return spot * norm.cdf(d1) - strike * df * norm.cdf(d2)

    def calc_fair_value(self) -> float:
<<<<<<< HEAD
        direction = self._contract.get_direction()
        strike = self._contract.get_strike()
        expiry = self._contract.get_expiry()
        time_to_expiry = expiry - self._get_valuation_time()
        spot = self._model.get_spot()
        vol = self._model.get_vol(strike, expiry)
        rate = self._model.get_rate()
        df = self._model.get_df(time_to_expiry)
        barrier = self._contract.get_barrier().get_barrier_level()
        updown = self._contract.get_barrier().get_up_down()
        inout = self._contract.get_barrier().get_in_out()

        if self._contract.get_type() == PutCallFwd.CALL:
            if updown == UpDown.DOWN:
                if inout == InOut.IN:
                    return direction * spot * (barrier / spot) ** (2 * rate / vol **2) * \
                        BarrierAnalyticPricer.bs_call(barrier / spot, strike / barrier, vol, rate, time_to_expiry, df)
                if inout == InOut.OUT:
                    price_bs = BarrierAnalyticPricer.bs_call(spot, strike, vol, rate, time_to_expiry, df)
                    price_dic = direction * spot * (barrier / spot) ** (2 * rate / vol ** 2) * \
                        BarrierAnalyticPricer.bs_call(barrier / spot, strike / barrier, vol, rate, time_to_expiry, df)
                    return price_bs - price_dic
        else:
            self._raise_pricer_not_implemented_error()
            # self._contract.raise_incorrect_derivative_type_error()


class BarrierBrownianBridgePricer(Pricer):
    def __init__(self, contract: EuropeanBarrierContract, model: MarketModel, params: Params):
        if not isinstance(contract, EuropeanBarrierContract):
            raise TypeError(f'Contract must be of type EuropeanBarrierContract but received {type(contract).__name__}')
        super().__init__(contract, model, params)

        if isinstance(model, FlatVolModel):
            self._mc_method = MCMethodFlatVol(self._contract, self._model, self._params)
        else:
            raise TypeError(f'MC is not supported for model type {type(contract).__name__}')

    def calc_fair_value(self) -> float:
            contract = self._contract
            # num_mon_mod = round(contract._num_mon / 10)    # BB specific
            num_mon_mod = contract._num_mon
            contract.set_num_mon(num_mon_mod)
            contractual_timeline = contract.get_timeline()
            spot_paths = self._mc_method.simulate_spot_paths()
            num_of_paths = self._params.num_of_paths
            contract.set_vol(self._model.get_vol(contract._strike, contract._expiry))   # BB specific
            path_payoff = np.empty(num_of_paths)
            for path in range(num_of_paths):
                fixing_schedule = dict(zip([0] + contractual_timeline,
                                           np.concatenate((np.array([self._model.get_spot()]), spot_paths[path, :])) ))
                path_payoff[path] = contract.payoff(fixing_schedule)
            maturity = contract.get_expiry()
            fv = mean(path_payoff) * self._model.get_df(maturity)
            fv_contint = [(mean(path_payoff) + 1.96 * mult * np.std(path_payoff, ddof=1) / np.sqrt(self.params.num_of_paths))
                          * self._model.get_df(maturity) for mult in [-1, 1]]
            return fv, fv_contint


=======
        direction = self._contract.direction
        strike = self._contract.strike
        expiry = self._contract.expiry
        time_to_expiry = expiry - self.valuation_time
        spot = self.model.spot
        vol = self.model.get_vol(strike, expiry)
        rate = self.model.risk_free_rate
        df = self.model.calc_df(time_to_expiry)
        barrier = self._contract.barrier.barrier_level
        updown = self._contract.barrier.up_down
        inout = self._contract.barrier.in_out

        if (self._contract.derivative_type == PutCallFwd.CALL) & (updown == UpDown.DOWN) & (inout == InOut.IN):
            part1 = spot * (barrier/spot)**(2*rate/vol**2+1) * \
                    norm.cdf(EuropeanAnalyticPricer.calc_d1(barrier ** 2 / (strike * spot), vol, rate, time_to_expiry))
            part2 = strike * (barrier/spot)**(2*rate/vol**2-1) * \
                    norm.cdf(EuropeanAnalyticPricer.calc_d2(barrier ** 2 / (strike * spot), vol, rate, time_to_expiry))
            return direction * (part1 - df * part2)
        else:
            self.raise_pricer_not_implemented_error()
>>>>>>> 54ad1e42
<|MERGE_RESOLUTION|>--- conflicted
+++ resolved
@@ -187,21 +187,12 @@
 
 class EuropeanAnalyticPricer(Pricer):
     @staticmethod
-<<<<<<< HEAD
-    def d1(spot: float, vol: float, rate: float, time_to_expiry: float) -> float:
-        return 1 / (vol * np.sqrt(time_to_expiry)) * (np.log(spot) + (rate + vol**2 / 2) * time_to_expiry)
-
-    @staticmethod
-    def d2(spot: float, vol: float, rate: float, time_to_expiry: float) -> float:
-        d1 = EuropeanAnalyticPricer.d1(spot, vol, rate, time_to_expiry)
-=======
     def calc_d1(spot_over_strike: float, vol: float, rate: float, time_to_expiry: float) -> float:
         return 1 / (vol * np.sqrt(time_to_expiry)) * (np.log(spot_over_strike) + (rate + vol**2 / 2) * time_to_expiry)
 
     @staticmethod
     def calc_d2(spot_over_strike: float, vol: float, rate: float, time_to_expiry: float) -> float:
         d1 = EuropeanAnalyticPricer.calc_d1(spot_over_strike, vol, rate, time_to_expiry)
->>>>>>> 54ad1e42
         return d1 - vol * np.sqrt(time_to_expiry)
 
     def __init__(self, contract: EuropeanContract, model: MarketModel, params: Params) -> None:
@@ -457,11 +448,7 @@
             raise TypeError(f'Control variate is not supported for contract type{type(contract).__name__}')
 
 
-<<<<<<< HEAD
-class AsianMomentmatchingPricer(Pricer):
-=======
 class AsianMomentMatchingPricer(Pricer):
->>>>>>> 54ad1e42
     def __init__(self, contract: AsianContract, model: MarketModel, params: Params):
         if not isinstance(contract, AsianContract):
             raise TypeError(f'Contract must be of type AsianContract but received {type(contract).__name__}')
@@ -508,18 +495,17 @@
         return spot * norm.cdf(d1) - strike * df * norm.cdf(d2)
 
     def calc_fair_value(self) -> float:
-<<<<<<< HEAD
-        direction = self._contract.get_direction()
-        strike = self._contract.get_strike()
-        expiry = self._contract.get_expiry()
-        time_to_expiry = expiry - self._get_valuation_time()
-        spot = self._model.get_spot()
-        vol = self._model.get_vol(strike, expiry)
-        rate = self._model.get_rate()
-        df = self._model.get_df(time_to_expiry)
-        barrier = self._contract.get_barrier().get_barrier_level()
-        updown = self._contract.get_barrier().get_up_down()
-        inout = self._contract.get_barrier().get_in_out()
+        direction = self._contract.direction
+        strike = self._contract.strike
+        expiry = self._contract.expiry
+        time_to_expiry = expiry - self.valuation_time
+        spot = self.model.spot
+        vol = self.model.get_vol(strike, expiry)
+        rate = self.model.risk_free_rate
+        df = self.model.calc_df(time_to_expiry)
+        barrier = self._contract.barrier.barrier_level
+        updown = self._contract.barrier.up_down
+        inout = self._contract.barrier.in_out
 
         if self._contract.get_type() == PutCallFwd.CALL:
             if updown == UpDown.DOWN:
@@ -532,9 +518,8 @@
                         BarrierAnalyticPricer.bs_call(barrier / spot, strike / barrier, vol, rate, time_to_expiry, df)
                     return price_bs - price_dic
         else:
-            self._raise_pricer_not_implemented_error()
-            # self._contract.raise_incorrect_derivative_type_error()
-
+            self.raise_pricer_not_implemented_error()
+ 
 
 class BarrierBrownianBridgePricer(Pricer):
     def __init__(self, contract: EuropeanBarrierContract, model: MarketModel, params: Params):
@@ -568,25 +553,3 @@
             return fv, fv_contint
 
 
-=======
-        direction = self._contract.direction
-        strike = self._contract.strike
-        expiry = self._contract.expiry
-        time_to_expiry = expiry - self.valuation_time
-        spot = self.model.spot
-        vol = self.model.get_vol(strike, expiry)
-        rate = self.model.risk_free_rate
-        df = self.model.calc_df(time_to_expiry)
-        barrier = self._contract.barrier.barrier_level
-        updown = self._contract.barrier.up_down
-        inout = self._contract.barrier.in_out
-
-        if (self._contract.derivative_type == PutCallFwd.CALL) & (updown == UpDown.DOWN) & (inout == InOut.IN):
-            part1 = spot * (barrier/spot)**(2*rate/vol**2+1) * \
-                    norm.cdf(EuropeanAnalyticPricer.calc_d1(barrier ** 2 / (strike * spot), vol, rate, time_to_expiry))
-            part2 = strike * (barrier/spot)**(2*rate/vol**2-1) * \
-                    norm.cdf(EuropeanAnalyticPricer.calc_d2(barrier ** 2 / (strike * spot), vol, rate, time_to_expiry))
-            return direction * (part1 - df * part2)
-        else:
-            self.raise_pricer_not_implemented_error()
->>>>>>> 54ad1e42
